--- conflicted
+++ resolved
@@ -900,17 +900,7 @@
             log.debug('get puppet ip address : <%s>', data)
             self.options.end_point = '{ip}:{port}'.format(**data)
 
-<<<<<<< HEAD
-        ping_ret = False
-        try:
-            ping_ret = ping(self.options.end_point)
-        except Exception as e:
-            log.error(f'ping endpoint {self.options.end_point} raise an exception\n{e}')
-
-        if ping_ret is False:
-=======
         if test_endpoint(self.options.end_point, log) is False:
->>>>>>> d1c0c380
             raise WechatyPuppetConfigurationError(
                 f"can't not ping endpoint: {self.options.end_point}"
             )
