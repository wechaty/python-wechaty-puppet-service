--- conflicted
+++ resolved
@@ -556,11 +556,7 @@
         :return:
         """
         if not self.login_user_id:
-<<<<<<< HEAD
-            raise ValueError('must login before get self_id')
-=======
             raise ValueError('can"t call self_id() before logined')
->>>>>>> 2cb00ec3
         return self.login_user_id
 
     async def friendship_search(self, weixin: Optional[str] = None,
